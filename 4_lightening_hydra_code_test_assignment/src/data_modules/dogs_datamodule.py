import os
import zipfile
from pathlib import Path
import matplotlib.pyplot as plt
from typing import Optional, Union
import pytorch_lightning as pl
from torch.utils.data import DataLoader, Dataset
from torchvision import transforms
from torchvision.datasets import ImageFolder
from torchvision.datasets.utils import download_and_extract_archive
import pandas as pd
from sklearn.model_selection import train_test_split
from PIL import Image
import shutil
import logging

log = logging.getLogger(__name__)


class DogsBreedDataModule(pl.LightningDataModule):
    def __init__(
                self,
                batch_size:int,
                num_workers:int,
                pin_memory:bool,
                seed: Optional[int] = 42,
                data_dir: Optional[str] = "dogs_dataset",  # Default data directory
                # data_dir:Optional[AnyStr]=None,

    ) -> None:
        super().__init__()
        self.save_hyperparameters()
        self.transforms = transforms.Compose([
            transforms.Resize((224, 224)),
            transforms.ToTensor(),
            transforms.Normalize(mean=[0.485, 0.456, 0.406], std=[0.229, 0.224, 0.225])
        ])

        # Initialize _dl_path here
        self._dl_path = Path(data_dir) 
        self.train_dataset = None
        self.val_dataset = None
        self.test_dataset = None        
        #self.prepare_data()s

    def prepare_data(self):
        """Download images and prepare datasets."""
        dataset_dir = self._dl_path.joinpath("dataset")
        log.info(f"Checking for dataset in: {dataset_dir}")
        
        print(f"Checking for dataset in: {dataset_dir}")

        if not dataset_dir.exists():
            log.info("Dataset not found. Downloading...")
            download_and_extract_archive(
                url="https://raw.githubusercontent.com/abhiyagupta/Datasets/refs/heads/main/CNN_Datasets/dogs_classifier_dataset.zip",
                download_root=self._dl_path,
                remove_finished=True
            )
        else:
            log.info("Dataset already exists.")

        # Check if the dataset has the expected structure
        if not any(dataset_dir.glob("*/*.jpg")):
            raise RuntimeError(f"No images found in {dataset_dir}. The dataset may be corrupted or have an unexpected structure.")
    


    def setup(self, stage: Optional[str] = None):

      """Load data and split into train, val, test sets."""
      print("Setting up data...")

      if self.train_dataset is not None:
        return  # Data is already setup      

      self.prepare_data()  # Ensure data is downloaded and extracted

      data_images = self.create_dataframe()  # Only train/test images here
      print(f"Total images found for train-test split: {len(data_images)}")  # Excluding validation images

      self.num_classes = data_images['label'].nunique()
      print(f"Number of unique classes: {self.num_classes}")

      if len(data_images) == 0 or self.num_classes == 0:
        raise RuntimeError("No images found or no unique classes. Check the dataset structure and content.")      

<<<<<<< HEAD
      train_df, test_df = self.split_train_test(data_images)
=======
      train_val_df, test_df = self.split_train_test(data_images)

      # Further split train+val into train and val with 90:10 ratio
      train_df, val_df = train_test_split(train_val_df, test_size=0.1, stratify=train_val_df['label'], random_state=42)      

      train_df = train_df.reset_index(drop=True)
      val_df = val_df.reset_index(drop=True)
      test_df = test_df.reset_index(drop=True)
>>>>>>> 433b4c73

      print(f"Train set size: {len(train_df)}")
      print(f"Validation set size: {len(val_df)}")      
      print(f"Test set size: {len(test_df)}")

      self.train_dataset = self.create_dataset(train_df)
      self.test_dataset = self.create_dataset(test_df)

      # Handle validation data separately
      val_dir = self._dl_path.joinpath("dataset", "validation")
      if not val_dir.exists():
          val_dir.mkdir(parents=True, exist_ok=True)
          self.prepare_validation_data(train_df)
    
      val_transform = transforms.Compose([
            transforms.Resize((224, 224)),
            transforms.ToTensor(),
            transforms.Normalize(mean=[0.485, 0.456, 0.406], std=[0.229, 0.224, 0.225])
        ])
      
      self.val_dataset = ImageFolder(root=str(val_dir), transform=val_transform)
      print(f"Number of validation images: {len(self.val_dataset)}")

<<<<<<< HEAD

    #   # Print validation images number 
    #   num_val_images = len(list(val_dir.glob("*/*.jpg")))
    #   print(f"Number of validation images: {num_val_images} (not included in the train-test split)")

=======
      # Copy validation images to validation folder
      for _, row in val_df.iterrows():
        src_path = self._dl_path.joinpath("dataset", row['image_path'])
        dst_path = val_dir.joinpath(src_path.name)
        if not dst_path.exists():
            shutil.copy(src_path, dst_path)
            print(f"Copied validation image: {dst_path}")
        else:
            print(f"Validation image already exists: {dst_path}")


      val_transform = transforms.Compose([
            transforms.Resize((224, 224)),
            transforms.ToTensor(),
            transforms.Normalize(mean=[0.485, 0.456, 0.406], std=[0.229, 0.224, 0.225])
        ])
      
      self.val_dataset = ImageFolder(root=str(val_dir), transform=val_transform)
      print(f"Number of validation images: {len(self.val_dataset)}")
      print(f"Validation images saved to: {val_dir}")


    #   # Print validation images number 
    #   num_val_images = len(list(val_dir.glob("*/*.jpg")))
    #   print(f"Number of validation images: {num_val_images} (not included in the train-test split)")

>>>>>>> 433b4c73
    #   # Move validation images to the input folder
    #   input_folder = Path("input")
    #   if not input_folder.exists():
    #       input_folder.mkdir(parents=True, exist_ok=True)
<<<<<<< HEAD

    #   for img_path in val_dir.glob("*/*.jpg"):
    #       dst_path = input_folder.joinpath(img_path.name)
    #       shutil.copy(img_path, dst_path)

=======

    #   for img_path in val_dir.glob("*/*.jpg"):
    #       dst_path = input_folder.joinpath(img_path.name)
    #       shutil.copy(img_path, dst_path)

>>>>>>> 433b4c73
    #   print(f"Validation images saved to: {input_folder.absolute()}")


            

    def create_dataframe(self):
        DATASET_PATH = self._dl_path.joinpath("dataset")
        
        print(f"Looking for images in: {DATASET_PATH}")
        IMAGE_PATH_LIST = list(DATASET_PATH.glob("*/*.jpg"))
       
        IMAGE_PATH_LIST = [path for path in IMAGE_PATH_LIST if "validation" not in str(path)]
        print(f"Number of images found (excluding validation): {len(IMAGE_PATH_LIST)}")
        images_path = [str(img_path.relative_to(DATASET_PATH)) for img_path in IMAGE_PATH_LIST]
        labels = [img_path.parent.name for img_path in IMAGE_PATH_LIST]

        df = pd.DataFrame({'image_path': images_path, 'label': labels})
        print(f"Number of unique labels: {df['label'].nunique()}")
        print(f"dataframe  is: {df.head()}")
        print(f"shape of dataframe is {df.shape}") 
        return df

    def split_train_test(self, df):
        train_split_idx, test_split_idx, _, _ = train_test_split(
            df.index, df.label, test_size=0.2, stratify=df.label, random_state=self.hparams.seed
        )
        return df.iloc[train_split_idx].reset_index(drop=True), df.iloc[test_split_idx].reset_index(drop=True)

    def prepare_validation_data(self, train_df):
        val_split_idx, _, _, _ = train_test_split(
            train_df.index, train_df.label, test_size=0.8, stratify=train_df.label, random_state=self.hparams.seed
        )
        val_df = train_df.iloc[val_split_idx].reset_index(drop=True)
        
        for _, row in val_df.iterrows():
            src_path = self._dl_path.joinpath("dataset", row['image_path'])
            dst_path = self._dl_path.joinpath("dataset", "validation", row['label'], src_path.name)
            dst_path.parent.mkdir(parents=True, exist_ok=True)
            shutil.move(src_path, dst_path)

    def create_dataset(self, df):
        transform = transforms.Compose([
            transforms.Resize((224, 224)),
            transforms.ToTensor(),
            transforms.Normalize(mean=[0.485, 0.456, 0.406], std=[0.229, 0.224, 0.225])
        ])
        return CustomImageDataset(
            root=str(self._dl_path.joinpath("dataset")),
            image_paths=df['image_path'],
            transform=transform
        )

    # def train_dataloader(self):
    #     return DataLoader(self.train_dataset, batch_size=self._batch_size, num_workers=self._num_workers, shuffle=True)

    def train_dataloader(self) -> DataLoader:
        self.setup()
        return DataLoader(
                    dataset=self.train_dataset,
                    batch_size=self.hparams.batch_size,
                    shuffle=True,
                    pin_memory=self.hparams.pin_memory,
                    num_workers=self.hparams.num_workers
        )

    def val_dataloader(self):
        self.setup()
        # val_transform = transforms.Compose([
        #     transforms.Resize((224, 224)),
        #     transforms.ToTensor(),
        #     transforms.Normalize(mean=[0.485, 0.456, 0.406], std=[0.229, 0.224, 0.225])
        # ])
        # val_dataset = ImageFolder(root=str(self._dl_path.joinpath("dataset", "validation")), transform=val_transform)
        return DataLoader(
                    dataset=self.val_dataset, 
                    batch_size=self.hparams.batch_size,
                    shuffle=False,
                    pin_memory=self.hparams.pin_memory,
                    num_workers=self.hparams.num_workers
        )

  

    def test_dataloader(self) -> DataLoader:
      self.setup()
      return DataLoader(
                dataset=self.test_dataset,
                batch_size=self.hparams.batch_size,
                shuffle=False,
                pin_memory=self.hparams.pin_memory,
                num_workers=self.hparams.num_workers
    )

class CustomImageDataset(Dataset):
    def __init__(self, root, image_paths, transform=None):
        self.root = root
        self.image_paths = image_paths
        self.transform = transform
        self.images = []
        self.labels = []

        # for idx, path in enumerate(image_paths):
        #     img = Image.open(os.path.join(root, path))
        #     self.images.append(img)
        #     self.labels.append(idx)  # Assuming labels are indices
        # Create a mapping of unique labels to integers
        unique_labels = sorted(set(path.split('/')[0] for path in image_paths))
        self.label_to_idx = {label: idx for idx, label in enumerate(unique_labels)}
        
        for path in image_paths:
            img = Image.open(os.path.join(root, path))
            self.images.append(img)
            label = path.split('/')[0]  # Assuming the first part of the path is the label
            self.labels.append(self.label_to_idx[label])
        
        self.num_classes = len(unique_labels)
        print(f"Number of classes in CustomImageDataset: {self.num_classes}")        

    def __len__(self):
        return len(self.images)

    def __getitem__(self, index):
        img = self.images[index]
        label = self.labels[index]

        if self.transform:
            img = self.transform(img)

        return img, label






# =============================================
# # output of this cell in colab:
# Checking for dataset in: dogs_dataset/dataset
# Checking for dataset in: dogs_dataset/dataset
# Setting up data...
# Looking for images in: dogs_dataset/dataset
# Number of images found (excluding validation): 813
# Number of unique labels: 10
# dataframe  is:                                    image_path              label
# 0   Yorkshire_Terrier/Yorkshire Terrier_8.jpg  Yorkshire_Terrier
# 1   Yorkshire_Terrier/Yorkshire Terrier_7.jpg  Yorkshire_Terrier
# 2  Yorkshire_Terrier/Yorkshire Terrier_25.jpg  Yorkshire_Terrier
# 3   Yorkshire_Terrier/Yorkshire Terrier_9.jpg  Yorkshire_Terrier
# 4  Yorkshire_Terrier/Yorkshire Terrier_73.jpg  Yorkshire_Terrier
# shape of dataframe is (813, 2)
# Total images found for train-test split: 813
# Number of unique classes: 10
# Train set size: 650
# Test set size: 163
# Number of validation images: 154 (not included in the train-test split)
# Validation images saved to: /content/input
<|MERGE_RESOLUTION|>--- conflicted
+++ resolved
@@ -85,9 +85,10 @@
       if len(data_images) == 0 or self.num_classes == 0:
         raise RuntimeError("No images found or no unique classes. Check the dataset structure and content.")      
 
-<<<<<<< HEAD
-      train_df, test_df = self.split_train_test(data_images)
-=======
+# <<<<<<< HEAD
+#       train_df, test_df = self.split_train_test(data_images)
+
+# =======
       train_val_df, test_df = self.split_train_test(data_images)
 
       # Further split train+val into train and val with 90:10 ratio
@@ -96,7 +97,7 @@
       train_df = train_df.reset_index(drop=True)
       val_df = val_df.reset_index(drop=True)
       test_df = test_df.reset_index(drop=True)
->>>>>>> 433b4c73
+# >>>>>>> hema/master
 
       print(f"Train set size: {len(train_df)}")
       print(f"Validation set size: {len(val_df)}")      
@@ -120,13 +121,18 @@
       self.val_dataset = ImageFolder(root=str(val_dir), transform=val_transform)
       print(f"Number of validation images: {len(self.val_dataset)}")
 
-<<<<<<< HEAD
+# <<<<<<< HEAD
 
     #   # Print validation images number 
     #   num_val_images = len(list(val_dir.glob("*/*.jpg")))
     #   print(f"Number of validation images: {num_val_images} (not included in the train-test split)")
 
-=======
+    #   # Move validation images to the input folder
+    #   input_folder = Path("input")
+    #   if not input_folder.exists():
+    #       input_folder.mkdir(parents=True, exist_ok=True)
+
+# =======
       # Copy validation images to validation folder
       for _, row in val_df.iterrows():
         src_path = self._dl_path.joinpath("dataset", row['image_path'])
@@ -153,24 +159,16 @@
     #   num_val_images = len(list(val_dir.glob("*/*.jpg")))
     #   print(f"Number of validation images: {num_val_images} (not included in the train-test split)")
 
->>>>>>> 433b4c73
     #   # Move validation images to the input folder
     #   input_folder = Path("input")
     #   if not input_folder.exists():
     #       input_folder.mkdir(parents=True, exist_ok=True)
-<<<<<<< HEAD
-
+
+# >>>>>>> hema/master
     #   for img_path in val_dir.glob("*/*.jpg"):
     #       dst_path = input_folder.joinpath(img_path.name)
     #       shutil.copy(img_path, dst_path)
 
-=======
-
-    #   for img_path in val_dir.glob("*/*.jpg"):
-    #       dst_path = input_folder.joinpath(img_path.name)
-    #       shutil.copy(img_path, dst_path)
-
->>>>>>> 433b4c73
     #   print(f"Validation images saved to: {input_folder.absolute()}")
 
 
